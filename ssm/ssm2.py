"""
   Copyright (C) 2012 STFC

   Licensed under the Apache License, Version 2.0 (the "License");
   you may not use this file except in compliance with the License.
   You may obtain a copy of the License at

       http://www.apache.org/licenses/LICENSE-2.0

   Unless required by applicable law or agreed to in writing, software
   distributed under the License is distributed on an "AS IS" BASIS,
   WITHOUT WARRANTIES OR CONDITIONS OF ANY KIND, either express or implied.
   See the License for the specific language governing permissions and
   limitations under the License.
"""
from __future__ import print_function

import pkg_resources

from ssm import crypto
from ssm.message_directory import MessageDirectory

try:
    from dirq.QueueSimple import QueueSimple
    from dirq.queue import Queue
except ImportError:
    # ImportError is raised later on if dirq is requested but not installed.
    QueueSimple = None
    Queue = None

import stomp
from stomp.exception import ConnectFailedException

import os
import socket
import time
from logging import getLogger, INFO, WARNING, DEBUG

try:
    from argo_ams_library import ArgoMessagingService, AmsMessage
except ImportError:
    # ImportError is raised later on if AMS is requested but lib not installed.
    ArgoMessagingService = None
    AmsMessage = None

# Set up logging
log = getLogger(__name__)


class Ssm2Exception(Exception):
    """Exception for use by SSM2."""

    pass


class Ssm2(stomp.ConnectionListener):
    """Minimal SSM implementation."""

    # Schema for the dirq message queue.
    QSCHEMA = {'body': 'string', 'signer': 'string', 'empaid': 'string?'}
    REJECT_SCHEMA = {'body': 'string', 'signer': 'string?',
                     'empaid': 'string?', 'error': 'string'}
    CONNECTION_TIMEOUT = 10

    # Messaging protocols
    STOMP_MESSAGING = 'STOMP'
    AMS_MESSAGING = 'AMS'

    def __init__(self, hosts_and_ports, qpath, cert, key, dest=None, listen=None,
                 capath=None, check_crls=False, use_ssl=True, enc_cert=None,
                 verify_enc_cert=True, pidfile=None, path_type='dirq',
                 protocol=STOMP_MESSAGING, project=None, token=''):
        """Create an SSM2 object.

        If a listen value is supplied, this SSM2 will be a receiver.
        """
        self._conn = None
        self._last_msg = None

        self._brokers = hosts_and_ports
        self._cert = cert
        self._key = key
        self._enc_cert = enc_cert
        self._capath = capath
        self._check_crls = check_crls
        self._use_ssl = use_ssl
        self.connected = False

        self._listen = listen
        self._dest = dest

        self._valid_dns = []
        self._pidfile = pidfile

        # Used to differentiate between STOMP and AMS methods
        self._protocol = protocol

        # Used when interacting with an Argo Messaging Service
        self._project = project
        self._token = token

        if self._protocol == Ssm2.AMS_MESSAGING:
            if ArgoMessagingService is None:
                raise ImportError(
                    "The Python package argo_ams_library must be installed to "
                    "use AMS. Please install or use STOMP."
                )
            self._ams = ArgoMessagingService(endpoint=self._brokers[0],
                                             token=self._token,
                                             cert=self._cert,
                                             key=self._key,
                                             project=self._project)

        # create the filesystem queues for accepted and rejected messages
        if dest is not None and listen is None:
            # Determine what sort of outgoing structure to make
            if path_type == 'dirq':
                if QueueSimple is None:
                    raise ImportError("dirq path_type requested but the dirq "
                                      "module wasn't found.")

                self._outq = QueueSimple(qpath)

            elif path_type == 'directory':
                self._outq = MessageDirectory(qpath)
            else:
                raise Ssm2Exception('Unsupported path_type variable.')

        elif listen is not None:
            inqpath = os.path.join(qpath, 'incoming')
            rejectqpath = os.path.join(qpath, 'reject')

            # Receivers must use the dirq module, so make a quick sanity check
            # that dirq is installed.
            if Queue is None:
                raise ImportError("Receiving SSMs must use dirq, but the dirq "
                                  "module wasn't found.")

            self._inq = Queue(inqpath, schema=Ssm2.QSCHEMA)
            self._rejectq = Queue(rejectqpath, schema=Ssm2.REJECT_SCHEMA)
        else:
            raise Ssm2Exception('SSM must be either producer or consumer.')
        # check that the cert and key match
        if not crypto.check_cert_key(self._cert, self._key):
            raise Ssm2Exception('Cert and key don\'t match.')

        # Check that the certificate has not expired.
        if not crypto.verify_cert_date(self._cert):
            raise Ssm2Exception('Certificate %s has expired or will expire '
                                'within a day.' % self._cert)

        # check the server certificate provided
        if enc_cert is not None:
            log.info('Messages will be encrypted using %s', enc_cert)
            if not os.path.isfile(self._enc_cert):
                raise Ssm2Exception('Specified certificate file does not exist: %s.' % self._enc_cert)
            # Check that the encyption certificate has not expired.
            if not crypto.verify_cert_date(enc_cert):
                raise Ssm2Exception(
                    'Encryption certificate %s has expired or will expire '
                    'within a day. Please obtain the new one from the final '
                    'server receiving your messages.' % enc_cert
                )
            if verify_enc_cert:
                if not crypto.verify_cert_path(self._enc_cert, self._capath, self._check_crls):
                    raise Ssm2Exception('Failed to verify server certificate %s against CA path %s.'
                                        % (self._enc_cert, self._capath))

        self._set_external_logging_levels()

    def _set_external_logging_levels(self):
        """Tweak the logging of dependencies to better match SSM verbosity."""
        # If the overall SSM log level is INFO, we want to only
        # see entries from stomp.py and connectionpool at WARNING and above.
        if getLogger("ssm.ssm2").getEffectiveLevel() == INFO:
            getLogger("stomp.py").setLevel(WARNING)
            getLogger("requests.packages.urllib3.connectionpool"
                      ).setLevel(WARNING)
            getLogger("urllib3.connectionpool").setLevel(WARNING)
        # If the overall SSM log level is DEBUG, we want to only
        # see entries from stomp.py and connectionpool at INFO above.
        elif getLogger("ssm.ssm2").getEffectiveLevel() == DEBUG:
            getLogger("stomp.py").setLevel(INFO)
            getLogger("requests.packages.urllib3.connectionpool"
                      ).setLevel(INFO)
            getLogger("urllib3.connectionpool").setLevel(INFO)

    def set_dns(self, dn_list):
        """Set the list of DNs which are allowed to sign incoming messages."""
        self._valid_dns = dn_list

    ##########################################################################
    # Methods called by stomppy
    ##########################################################################

    def on_send(self, frame, unused_body=None):
        """Log sending of message with empaid if available.

        Called by stomppy when a message is sent. 'unused_body' is only present
        to have a backward compatible method signature for stomp.py v3.1.X
        """
        try:
            # Try the stomp.py v4 way first
            empaid = frame.headers['empa-id']
        except KeyError:
            # Then you are most likely using stomp.py v4.
            # on_send is now triggered on non message frames
            # (such as 'CONNECT' frames) and as such without an empa-id.
            empaid = 'no empa-id'
        except AttributeError:
            # Then you are likely using stomp.py v3
            empaid = frame['empa-id']

        log.debug('Sent message: %s', empaid)

    def on_message(self, headers, body):
        """Handle the message according to its content and headers.

        Called by stomppy when a message is received.
        """
        try:
            empaid = headers['empa-id']
            if empaid == 'ping':  # ignore ping message
                log.info('Received ping message.')
                return
        except KeyError:
            empaid = 'noid'

        log.info("Received message. ID = %s", empaid)
        # Save the message to either accept or reject queue.
        self._save_msg_to_queue(body, empaid)

    def on_error(self, headers, body):
        """Log error messages.

        Called by stomppy when an error frame is received.
        """
        if 'No user for client certificate: ' in headers['message']:
            log.error('The following certificate is not authorised: %s',
                      headers['message'].split(':')[1])
        else:
            log.error('Error message received: %s', body)

    def on_connected(self, unused_headers, unused_body):
        """Track the connection.

        Called by stomppy when a connection is established.
        """
        self.connected = True
        log.info('Connected.')

    def on_disconnected(self):
        """Log disconnection and set 'connected' to 'False'.

        Called by stomppy when disconnected from the broker.
        """
        log.info('Disconnected from broker.')
        self.connected = False

    def on_receipt(self, headers, unused_body):
        """Log receipt of message by broker and set '_last_msg'.

        Called by stomppy when the broker acknowledges receipt of a message.
        """
        log.info('Broker received message: %s', headers['receipt-id'])
        self._last_msg = headers['receipt-id']

    def on_receiver_loop_completed(self, _unused_headers, _unused_body):
        """Log receiver loop complete for debug only.

        Called by stompy when the receiver loop ends. This is usually triggered
        as part of a disconnect.
        """
        log.debug('on_receiver_loop_completed called.')

    ##########################################################################
    # Message handling methods
    ##########################################################################

    def _handle_msg(self, text):
        """Deal with the raw message contents appropriately.

        Namely:
        - decrypt if necessary
        - verify signature
        - Return plain-text message, signer's DN and an error/None.
        """
        if text is None or text == '':
            warning = 'Empty text passed to _handle_msg.'
            log.warning(warning)
            return None, None, warning

        # encrypted - this could be nicer
        if 'application/pkcs7-mime' in text or 'application/x-pkcs7-mime' in text:
            try:
                text = crypto.decrypt(text, self._cert, self._key)
            except crypto.CryptoException as e:
                error = 'Failed to decrypt message: %s' % e
                log.error(error)
                return None, None, error

        # always signed
        try:
            message, signer = crypto.verify(text, self._capath, self._check_crls)
        except crypto.CryptoException as e:
            error = 'Failed to verify message: %s' % e
            log.error(error)
            return None, None, error

        if signer not in self._valid_dns:
            warning = 'Signer not in valid DNs list: %s' % signer
            log.warning(warning)
            return None, signer, warning
        else:
            log.info('Valid signer: %s', signer)

        return message, signer, None

    fails = 0
    def _save_msg_to_queue(self, body, empaid):
        """Extract message contents and add to the accept or reject queue."""
        extracted_msg, signer, err_msg = self._handle_msg(body)
<<<<<<< HEAD
<<<<<<< HEAD
=======
        
>>>>>>> 4067424... procedure repeated
=======
        
>>>>>>> 4067424f
        try:
            # If the message is empty or the error message is not empty
            # then reject the message.
            if extracted_msg is None or err_msg is not None:
                if signer is None:  # crypto failed
                    signer = 'Not available.'
                elif extracted_msg is not None:
                    # If there is a signer then it was rejected for not being
                    # in the DNs list, so we can use the extracted msg, which
                    # allows the msg to be reloaded if needed.
                    body = extracted_msg

                log.warning("Message rejected: %s", err_msg)

                name = self._rejectq.add({'body': body,
                                          'signer': signer,
                                          'empaid': empaid,
                                          'error': err_msg})
                log.info("Message saved to reject queue as %s", name)

            else:  # message verified ok
                name = self._inq.add({'body': extracted_msg,
                                      'signer': signer,
                                      'empaid': empaid})
                
                log.info("Message saved to incoming queue as %s", name)     

        except (IOError, OSError) as error:
            log.error('Failed to read or write file: %s', error)
            fails += 1
            if fails <= 3:
                return _save_msg_to_queue(self, body, empaid)

    def _send_msg(self, message, msgid):
        """Send one message using stomppy.

        The message will be signed using the host cert and key. If an
        encryption certificate has been supplied, it will also be encrypted.
        """
        log.info('Sending message: %s', msgid)
        headers = {'destination': self._dest, 'receipt': msgid,
                   'empa-id': msgid}

        if message is not None:
            to_send = crypto.sign(message, self._cert, self._key)
            if self._enc_cert is not None:
                to_send = crypto.encrypt(to_send, self._enc_cert)
        else:
            to_send = ''

        try:
            # Try using the v4 method signiture
            self._conn.send(self._dest, to_send, headers=headers)
        except TypeError:
            # If it fails, use the v3 metod signiture
            self._conn.send(to_send, headers=headers)

    def _send_msg_ams(self, text, msgid):
        """Send one message using AMS, returning the AMS ID of the mesage.

        The message will be signed using the host cert and key. If an
        encryption certificate has been supplied, the message will also be
        encrypted.
        """
        log.info('Sending message: %s', msgid)
        if text is not None:
            # First we sign the message
            to_send = crypto.sign(text, self._cert, self._key)
            # Possibly encrypt the message.
            if self._enc_cert is not None:
                to_send = crypto.encrypt(to_send, self._enc_cert)
            # Then we need to wrap text up as an AMS Message.
            message = AmsMessage(data=to_send,
                                 attributes={'empaid': msgid}).dict()

            argo_response = self._ams.publish(self._dest, message, retry=3)
            return argo_response['messageIds'][0]

    def pull_msg_ams(self):
        """Pull 1 message from the AMS and acknowledge it."""
        if self._protocol != Ssm2.AMS_MESSAGING:
            # Then this method should not be called,
            # raise an exception if it is.
            raise Ssm2Exception('pull_msg_ams called, '
                                'but protocol not set to AMS. '
                                'Protocol: %s' % self._protocol)

        # This method is setup so that you could pull down and
        # acknowledge more than one message at a time, but
        # currently there is no use case for it.
        messages_to_pull = 1
        # ack id's will be stored in this list and then acknowledged
        ackids = []

        for msg_ack_id, msg in self._ams.pull_sub(self._listen,
                                                  messages_to_pull,
                                                  retry=3):
            # Get the AMS message id
            msgid = msg.get_msgid()
            # Get the SSM dirq id
            try:
                empaid = msg.get_attr().get('empaid')
            except AttributeError:
                # A message without an empaid could be received if it wasn't
                # sent via the SSM, we need to pull down that message
                # to prevent it blocking the message queue.
                log.debug("Message %s has no empaid.", msgid)
                empaid = "N/A"
            # get the message body
            body = msg.get_data()

            log.info('Received message. ID = %s, Argo ID = %s', empaid, msgid)
            # Save the message to either accept or reject queue.
            self._save_msg_to_queue(body, empaid)

            # The message has either been saved or there's been a problem with
            # writing it out, but either way we add the ack ID to the list
            # of those to be acknowledged so that we don't get stuck reading
            # the same message.
            ackids.append(msg_ack_id)

        # pass list of extracted ackIds to AMS Service so that
        # it can move the offset for the next subscription pull
        # (basically acknowledging pulled messages)
        if ackids:
            self._ams.ack_sub(self._listen, ackids, retry=3)

    def send_ping(self):
        """Perform connection stay-alive steps.

        If a STOMP connection is left open with no activity for an hour or
        so, it stops responding. Stomppy 3.1.3 has two ways of handling
        this, but stomppy 3.0.3 (EPEL 5 and 6) has neither.
        To get around this, we begin and then abort a STOMP transaction to
        keep the connection active.
        """
        # Use time as transaction id to ensure uniqueness within each connection
        transaction_id = str(time.time())

        self._conn.begin({'transaction': transaction_id})
        self._conn.abort({'transaction': transaction_id})

    def has_msgs(self):
        """Return True if there are any messages in the outgoing queue."""
        return self._outq.count() > 0

    def send_all(self):
        """
        Send all the messages in the outgoing queue.

        Either via STOMP or HTTPS (to an Argo Message Broker).
        """
        log.info('Found %s messages.', self._outq.count())
        for msgid in self._outq:
            if not self._outq.lock(msgid):
                log.warning('Message was locked. %s will not be sent.', msgid)
                continue

            text = self._outq.get(msgid)

            if self._protocol == Ssm2.STOMP_MESSAGING:
                # Then we are sending to a STOMP message broker.
                self._send_msg(text, msgid)

                log.info('Waiting for broker to accept message.')
                while self._last_msg is None:
                    if not self.connected:
                        raise Ssm2Exception('Lost connection.')
                    # Small sleep to avoid hammering the CPU
                    time.sleep(0.01)

                log_string = "Sent %s" % msgid

            elif self._protocol == Ssm2.AMS_MESSAGING:
                # Then we are sending to an Argo Messaging Service instance.
                argo_id = self._send_msg_ams(text, msgid)

                log_string = "Sent %s, Argo ID: %s" % (msgid, argo_id)

            else:
                # The SSM has been improperly configured
                raise Ssm2Exception('Unknown messaging protocol: %s' %
                                    self._protocol)

            # log that the message was sent
            log.info(log_string)

            self._last_msg = None
            self._outq.remove(msgid)

        log.info('Tidying message directory.')
        try:
            # Remove empty dirs and unlock msgs older than 5 min (default)
            self._outq.purge()
        except OSError as e:
            log.warning('OSError raised while purging message queue: %s', e)

    ###########################################################################
    # Connection handling methods
    ###########################################################################

    def _initialise_connection(self, host, port):
        """Create the self._connection object with the appropriate properties.

        This doesn't start the connection.
        """
        log.info("Established connection to %s, port %i", host, port)
        if self._use_ssl:
            log.info('Connecting using SSL...')
        else:
            log.warning("SSL connection not requested, your messages may be "
                        "intercepted.")

        # _conn will use the default SSL version specified by stomp.py
        self._conn = stomp.Connection([(host, port)],
                                      use_ssl=self._use_ssl,
                                      ssl_key_file=self._key,
                                      ssl_cert_file=self._cert,
                                      timeout=Ssm2.CONNECTION_TIMEOUT)

        self._conn.set_listener('SSM', self)

    def handle_connect(self):
        """Connect to broker.

        Assuming that the SSM has retrieved the details of the broker or
        brokers it wants to connect to, connect to one.

        If more than one is in the list self._network_brokers, try to
        connect to each in turn until successful.
        """
        if self._protocol == Ssm2.AMS_MESSAGING:
            log.info("Using AMS version %s",
                        pkg_resources.get_distribution('argo_ams_library').version)

            log.info("Will connect to %s", self._brokers[0])

            if self._dest is not None:
                log.info('Will send messages to: %s', self._dest)

            if self._listen is not None:
                log.info('Will subscribe to: %s', self._listen)
            return

        log.info("Using stomp.py version %s.%s.%s.", *stomp.__version__)

        for host, port in self._brokers:
            self._initialise_connection(host, port)
            try:
                self.start_connection()
                break
            except ConnectFailedException as e:
                # ConnectFailedException doesn't provide a message.
                log.warning('Failed to connect to %s:%s.', host, port)
            except Ssm2Exception as e:
                log.warning('Failed to connect to %s:%s: %s', host, port, e)

        if not self.connected:
            raise Ssm2Exception('Attempts to start the SSM failed. The system will exit.')

    def handle_disconnect(self):
        """Attempt to reconnect using the same method as when starting up."""
        if self._protocol == Ssm2.AMS_MESSAGING:
            log.debug('handle_disconnect called for AMS, doing nothing.')
            return

        self.connected = False
        # Shut down properly
        self.close_connection()

        # Sometimes the SSM will reconnect to the broker before it's properly
        # shut down!  This prevents that.
        time.sleep(2)

        # Try again according to the same logic as the initial startup
        try:
            self.handle_connect()
        except Ssm2Exception:
            self.connected = False

        # If reconnection fails, admit defeat.
        if not self.connected:
            err_msg = 'Reconnection attempts failed and have been abandoned.'
            raise Ssm2Exception(err_msg)

    def start_connection(self):
        """Start existing connection and subscribe to the relevant topics.

        If the timeout is reached without receiving confirmation of
        connection, raise an exception.
        """
        if self._protocol == Ssm2.AMS_MESSAGING:
            log.debug('start_connection called for AMS, doing nothing.')
            return

        if self._conn is None:
            raise Ssm2Exception('Called start_connection() before a \
                    connection object was initialised.')

        self._conn.start()
        self._conn.connect(wait=False)

        i = 0
        while not self.connected:
            time.sleep(0.1)
            if i > Ssm2.CONNECTION_TIMEOUT * 10:
                err = 'Timed out while waiting for connection. '
                err += 'Check the connection details.'
                raise Ssm2Exception(err)
            i += 1

        if self._dest is not None:
            log.info('Will send messages to: %s', self._dest)

        if self._listen is not None:
            # Use a static ID for the subscription ID because we only ever have
            # one subscription within a connection and ID is only considered
            # to differentiate subscriptions within a connection.
            self._conn.subscribe(destination=self._listen, id=1, ack='auto')
            log.info('Subscribing to: %s', self._listen)

    def close_connection(self):
        """Close the connection.

        This is important because it runs in a separate thread, so it can
        outlive the main process if it is not ended.
        """
        if self._protocol == Ssm2.AMS_MESSAGING:
            log.debug('close_connection called for AMS, doing nothing.')
            return

        try:
            self._conn.disconnect()
        except (stomp.exception.NotConnectedException, socket.error):
            self._conn = None
        except AttributeError:
            # AttributeError if self._connection is None already
            pass

        log.info('SSM connection ended.')

    def startup(self):
        """Create the pidfile then start the connection."""
        if self._pidfile is not None:
            try:
                with open(self._pidfile, 'w') as f:
                    f.write(str(os.getpid()))
                    f.write('\n')
            except IOError as e:
                log.warning('Failed to create pidfile %s: %s', self._pidfile, e)

        self.handle_connect()

    def shutdown(self):
        """Close the connection then remove the pidfile."""
        self.close_connection()
        if self._pidfile is not None:
            try:
                if os.path.exists(self._pidfile):
                    os.remove(self._pidfile)
                else:
                    log.warning('pidfile %s not found.', self._pidfile)
            except IOError as e:
                log.warning('Failed to remove pidfile %s: %e', self._pidfile, e)
                log.warning('SSM may not start again until it is removed.')<|MERGE_RESOLUTION|>--- conflicted
+++ resolved
@@ -320,14 +320,7 @@
     def _save_msg_to_queue(self, body, empaid):
         """Extract message contents and add to the accept or reject queue."""
         extracted_msg, signer, err_msg = self._handle_msg(body)
-<<<<<<< HEAD
-<<<<<<< HEAD
-=======
-        
->>>>>>> 4067424... procedure repeated
-=======
-        
->>>>>>> 4067424f
+
         try:
             # If the message is empty or the error message is not empty
             # then reject the message.
